#!/usr/bin/env ruby

#--
# Copyright (c) 2016 David Kellum
#
# Licensed under the Apache License, Version 2.0 (the "License"); you
# may not use this file except in compliance with the License.  You may
# obtain a copy of the License at
#
#    http://www.apache.org/licenses/LICENSE-2.0
#
# Unless required by applicable law or agreed to in writing, software
# distributed under the License is distributed on an "AS IS" BASIS,
# WITHOUT WARRANTIES OR CONDITIONS OF ANY KIND, either express or
# implied.  See the License for the specific language governing
# permissions and limitations under the License.
#++

require_relative 'setup.rb'

require 'human-ql/postgresql_custom_parser'
require 'human-ql/postgresql_generator'

class TestPostgresqlGenerator < Minitest::Test
  DB = if defined?( ::Sequel )
         Sequel.connect( "postgres://localhost/human_ql_test" )
       end

  PG_VERSION =
    begin
      v = DB &&
          DB["select current_setting('server_version') as v"].first[:v]
      v &&= v.split('.').map(&:to_i)
      v || []
    end

  TC = HumanQL::PostgreSQLCustomParser.new( verbose: ARGV.include?('--verbose'),
                                            pg_version: PG_VERSION )
  PG = HumanQL::PostgreSQLGenerator.new

  def pg_gte_9_6?
    ( PG_VERSION <=> [9,6] ) >= 0
  end

  def assert_gen( expected_pg, hq )
    ast = TC.parse( hq )
    pg = PG.generate( ast )
    assert_equal( expected_pg, pg, ast )
  end

  # Assert that the round-trip representation via PG
  # to_tsquery(generated) (and back to text) doesn't error and is as
  # expected.
  def assert_tsq( expected, hq )
    if DB
      ast = TC.parse( hq )
      pg = PG.generate( ast )
      rt = DB["select to_tsquery(?) as tsquery", pg].first[:tsquery]
      assert_equal( expected, rt, ast )
    end
  end

  def test_gen_term
    assert_gen( 'ape', 'ape' )
    assert_tsq( "'ape'", 'ape' )
  end

  def test_gen_and
    assert_gen( 'ape & boy', 'ape boy' )
    assert_tsq( "'ape' & 'boy'", 'ape boy' )
  end

<<<<<<< HEAD
  def test_gen_phrase_1
    assert_gen( 'ape', '"ape"' )
    assert_tsq( "'ape'", '"ape"' )
  end

  def test_gen_phrase_2
    assert_gen( 'ape <-> boy', '"ape boy"' )
    assert_tsq( "'ape' <-> 'boy'", '"ape boy"' )
=======
  def test_gen_phrase
    if pg_gte_9_6?
      assert_gen( 'ape <-> boy', '"ape boy"' )
      assert_tsq( "'ape' <-> 'boy'", '"ape boy"' )
    else
      assert_gen( 'ape & boy', '"ape boy"' )
      assert_tsq( "'ape' & 'boy'", '"ape boy"' )
    end
>>>>>>> 54a614d7
  end

  def test_gen_empty
    assert_gen( nil, '' )
  end

  def test_gen_not
    assert_gen( '!ape', '-ape' )
    assert_tsq( "!'ape'", '-ape' )
  end

  def test_gen_not_stop
    assert_gen( '!the', '-the' )
    assert_tsq( "", '-the' )
  end

  def test_gen_or
    assert_gen( '(ape | boy)', 'ape|boy' )
    assert_tsq( "'ape' | 'boy'", 'ape|boy' )
  end

  def test_gen_or_stop
    assert_gen( '(the | boy)', 'the|boy' )
    assert_tsq( "'boy'", 'the|boy' )
  end

  def test_gen_not_phrase
    skip( "For postgresql 9.6+" ) unless pg_gte_9_6?
    assert_gen( '!(ape <-> boy)', '-"ape boy"' )
    assert_tsq( "!( 'ape' <-> 'boy' )", '-"ape boy"' )
  end

  def test_gen_precedence_1
    assert_gen( '(ape | boy) & cat', 'ape | boy cat' )
    assert_tsq( "( 'ape' | 'boy' ) & 'cat'", 'ape | boy cat' )
  end

  def test_gen_precedence_2
    assert_gen( 'ape & (boy | cat)', 'ape boy | cat' )
    assert_tsq( "'ape' & ( 'boy' | 'cat' )", 'ape boy | cat' )
  end

  def test_gen_precedence_3
    assert_gen( '(ape | !boy) & cat', 'ape | - boy cat' )
    assert_tsq( "( 'ape' | !'boy' ) & 'cat'", 'ape | - boy cat' )
  end

  def test_gen_precedence_4
    assert_gen( '(!ape | boy) & cat', '-ape | boy cat' )
    assert_tsq( "( !'ape' | 'boy' ) & 'cat'", '-ape | boy cat' )
  end

  def test_gen_precedence_5
    assert_gen( '(ape | boy) & !cat', 'ape | boy -cat' )
    assert_tsq( "( 'ape' | 'boy' ) & !'cat'", 'ape | boy -cat' )
  end

  def test_gen_precedence_6
    assert_gen( '(ape | boy) & !cat & dog', 'ape | boy -cat dog' )
    assert_tsq( "( 'ape' | 'boy' ) & !'cat' & 'dog'", 'ape | boy -cat dog' )
  end

  def test_funk_1
    assert_gen( "!(, & y)", "-( ,'y -)" )
    assert_tsq( "!'y'",     "-( ,'y -)" )

    assert_gen( "!(, & y) & c3", "|-( ,'y -)c3" )
    assert_tsq( "!'y' & 'c3'", "|-( ,'y -)c3" )
  end

  def test_funk_2
    if pg_gte_9_6?
      # Crashes PG 9.6 beta 1-2, fixed in beta 3.
      assert_tsq( "'boy' & 'cat'", "-(a -boy) & cat" )
    else
      # PG 9.5 doesn't normalize away the double not
      assert_tsq( "!( !'boy' ) & 'cat'", "-(a -boy) & cat" )
    end
  end

  def test_gen_or_not
    assert_tsq( "'ape' & ( !'boy' | !'cat' )", "ape & ( -boy | -cat )" )
  end

end<|MERGE_RESOLUTION|>--- conflicted
+++ resolved
@@ -70,16 +70,6 @@
     assert_tsq( "'ape' & 'boy'", 'ape boy' )
   end
 
-<<<<<<< HEAD
-  def test_gen_phrase_1
-    assert_gen( 'ape', '"ape"' )
-    assert_tsq( "'ape'", '"ape"' )
-  end
-
-  def test_gen_phrase_2
-    assert_gen( 'ape <-> boy', '"ape boy"' )
-    assert_tsq( "'ape' <-> 'boy'", '"ape boy"' )
-=======
   def test_gen_phrase
     if pg_gte_9_6?
       assert_gen( 'ape <-> boy', '"ape boy"' )
@@ -88,7 +78,6 @@
       assert_gen( 'ape & boy', '"ape boy"' )
       assert_tsq( "'ape' & 'boy'", '"ape boy"' )
     end
->>>>>>> 54a614d7
   end
 
   def test_gen_empty
